﻿using System;
using System.Collections;
using System.Collections.Generic;
using System.Configuration;
using System.Data.Common;
using System.Data.Linq.Mapping;
using System.IO;
using System.Linq;
using System.Linq.Expressions;
using System.Reflection;
using DbExtensions;

namespace Samples {

   class Program {

      readonly string solutionPath = Path.Combine("..", "..", "..");

      static void Main() {
         new Program().Run();
      }

      void Run() {

         Console.WriteLine("DbExtensions Sample Runner");
         Console.WriteLine("==========================");

         var connectionStrings = ConfigurationManager.ConnectionStrings
            .Cast<ConnectionStringSettings>()
            // Only connection strings defined in this application config file (not in machine.config)
            .Where(c => c.ElementInformation.Source != null && c.ElementInformation.Source.EndsWith("exe.config", StringComparison.OrdinalIgnoreCase))
            .ToArray();

         int connIndex = GetArrayOption(connectionStrings.Select(c => c.Name).ToArray(), "Select a connection string (or Enter to select the first one):");
         ConnectionStringSettings connSettings = connectionStrings[connIndex];
         DbProviderFactory provider = DbFactory.GetProviderFactory(connSettings.ProviderName);
         string connectionString = "name=" + connSettings.Name;

         Console.WriteLine();
         Console.WriteLine("Provider: {0}", provider.GetType().AssemblyQualifiedName);
         Console.WriteLine();
         Console.WriteLine("Connecting...");

         try {
            DbConnection conn = DbFactory.CreateConnection(connectionString);
            using (conn.EnsureOpen())
               Console.WriteLine("Server Version: {0}", conn.ServerVersion);
         } catch (Exception ex) {

            WriteError(ex, fatal: true);
            return;
         }

<<<<<<< HEAD
         string[] samplesLangs = { "C#", "VB", "F#" };
=======
         string[] samplesLangs = GetSamplesLanguages();
>>>>>>> dd973598
         int samplesLangIndex = GetArrayOption(samplesLangs, "Select the samples language (or Enter):");
         string samplesLanguage = samplesLangs[samplesLangIndex];

         MappingSource[] mappingSources = { new AttributeMappingSource(), XmlMappingSource.FromStream(Assembly.GetExecutingAssembly().GetManifestResourceStream("Samples.Northwind.Northwind.xml")) };
         int mappingSourceIndex = GetArrayOption(mappingSources, "Select the mapping source (or Enter):");
         MappingSource mappingSource = mappingSources[mappingSourceIndex];

         object[] samples;

         try {
            samples = GetSamples(samplesLanguage, connectionString, mappingSource, Console.Out).ToArray();
         } catch (Exception ex) {

            WriteError(ex, fatal: true);
            return;
         }

         string[] samplesOptions = samples.Select(o => o.GetType().Name).Concat(new[] { "All" }).ToArray();

         int samplesIndex = GetArrayOption(samplesOptions, "Select the samples category (or Enter to run all):", samplesOptions.Length - 1);

         object[] selectedSamples = (samplesIndex == samplesOptions.Length - 1) ?
            samples
            : new[] { samples[samplesIndex] };

         string[] continueOnErrorOptions = { "Yes", "No" };
         bool continueOnError = GetArrayOption(continueOnErrorOptions, "Continue on Error:") == 0;

         Console.WriteLine();
         Console.WriteLine("Press key to begin...");
         Console.ReadKey();

         for (int i = 0; i < selectedSamples.Length; i++) {

            RunSamples(selectedSamples[i], continueOnError);
            Console.WriteLine();
            Console.WriteLine((i == selectedSamples.Length - 1) ? "Press key to continue..." : "Press key to exit...");
            Console.ReadKey();
         }
      }

      string[] GetSamplesLanguages() {

         string[] projectsDir = Directory
            .GetDirectories(this.solutionPath, @"samples.*", SearchOption.TopDirectoryOnly)
            .Select(s => s.Split(Path.DirectorySeparatorChar).Last())
            .Where(s => s.Contains('.'))
            .ToArray();

         return projectsDir.Select(s => s.Split('.').Skip(1).First()).ToArray();
      }

      IEnumerable<object> GetSamples(string language, string connectionString, MappingSource mappingSource, TextWriter log) {

         string projectDir = Path.Combine(this.solutionPath, "samples." + language);
         string projectFile = Directory.GetFiles(projectDir, String.Format("*.{0}proj", language)).FirstOrDefault();

         if (projectFile == null) 
            throw new InvalidOperationException("Project file not found.");

         string projectFileName = projectFile.Split(Path.DirectorySeparatorChar).Last();
         string assemblyFileName = String.Join(".", projectFileName.Split('.').Reverse().Skip(1).Reverse()) + ".dll";
         string assemblyPath = Path.Combine(projectDir, "bin", "Debug", assemblyFileName);
         Assembly samplesAssembly = Assembly.Load(File.ReadAllBytes(assemblyPath));

         MetaModel mapping;

<<<<<<< HEAD
         switch (language) {
            case "C#":
               mapping = (mappingSource is AttributeMappingSource) ?
                  mappingSource.GetModel(typeof(Samples.CSharp.Northwind.NorthwindDatabase))
                  : mappingSource.GetModel(typeof(Samples.CSharp.Northwind.ForXmlMappingSourceOnlyDataContext));

               yield return new Samples.CSharp.ExtensionMethodsSamples(connectionString, log);
               yield return new Samples.CSharp.SqlBuilderSamples();
               yield return new Samples.CSharp.SqlSetSamples(connectionString, log);
               yield return new Samples.CSharp.DatabaseSamples(connectionString, mapping, log);
               break;

            case "VB":
               mapping = (mappingSource is AttributeMappingSource) ?
                  mappingSource.GetModel(typeof(Samples.VisualBasic.Northwind.NorthwindDatabase))
                  : mappingSource.GetModel(typeof(Samples.VisualBasic.Northwind.ForXmlMappingSourceOnlyDataContext));

               yield return new Samples.VisualBasic.ExtensionMethodsSamples(connectionString, log);
               yield return new Samples.VisualBasic.SqlBuilderSamples();
               yield return new Samples.VisualBasic.SqlSetSamples(connectionString, log);
               yield return new Samples.VisualBasic.DatabaseSamples(connectionString, mapping, log);
               break;

            case "F#":
               mapping = (mappingSource is AttributeMappingSource) ?
                  mappingSource.GetModel(typeof(Samples.FSharp.Northwind.NorthwindDatabase))
                  : mappingSource.GetModel(typeof(Samples.FSharp.Northwind.ForXmlMappingSourceOnlyDataContext));

               yield return new Samples.FSharp.ExtensionMethodsSamples(connectionString, log);
               yield return new Samples.FSharp.SqlBuilderSamples();
               yield return new Samples.FSharp.SqlSetSamples(connectionString, log);
               yield return new Samples.FSharp.DatabaseSamples(connectionString, mapping, log);
               break;

            default:
               throw new ArgumentOutOfRangeException("language", "Only C# and VB are accepted.");
=======
         if (mappingSource is AttributeMappingSource) {
            mapping = mappingSource.GetModel(
               samplesAssembly.GetTypes()
                  .Where(t => typeof(Database).IsAssignableFrom(t))
                  .Single()
            );
         } else {
            mapping = mappingSource.GetModel(
               samplesAssembly.GetTypes()
                  .Where(t => typeof(System.Data.Linq.DataContext).IsAssignableFrom(t))
                  .Single()
            );
>>>>>>> dd973598
         }

         return 
            from t in samplesAssembly.GetTypes()
            where t.IsPublic
               && t.Name.EndsWith("Samples")
            let parameters = t.GetConstructors().First().GetParameters()
            let args = 
               from p in parameters
               select (p.ParameterType == typeof(string) ? connectionString 
                  : p.ParameterType == typeof(TextWriter) ? log
                  : p.ParameterType == typeof(MetaModel) ? mapping
                  : p.ParameterType == typeof(DbConnection) ? DbFactory.CreateConnection(connectionString)
                  : p.ParameterType.IsValueType ? Activator.CreateInstance(p.ParameterType)
                  : null)
            select Activator.CreateInstance(t, args.ToArray());
      }

      void RunSamples(object samples, bool continueOnError) {

         Type samplesType = samples.GetType();

         List<MethodInfo> methods = samplesType
            .GetMethods(BindingFlags.Public | BindingFlags.Instance | BindingFlags.DeclaredOnly)
            .ToList();

         for (int i = 0; i < methods.Count; i++) {
            MethodInfo method = methods[i];

            Console.WriteLine();
            Console.WriteLine(method.Name);
            Array.ForEach<char>(method.Name.ToCharArray(), c => Console.Write("="));
            Console.WriteLine();

            object returnValue = null;

            if (method.ReturnType == typeof(void)) {

               var runSample = (Action)Delegate.CreateDelegate(typeof(Action), samples, method);

               if (continueOnError) {

                  try {
                     runSample();
                  } catch (Exception ex) {
                     WriteError(ex);
                     continue;
                  }

               } else {
                  runSample();
               }

            } else {

               Action runSample = () => {
                  returnValue = Expression.Lambda<Func<object>>(
                     Expression.Convert(
                        Expression.Call(Expression.Constant(samples), method)
                        , typeof(object)
                     )
                  ).Compile()();

                  if (returnValue is IEnumerable)
                     returnValue = ((IEnumerable)returnValue).Cast<object>().ToArray();
               };

               if (continueOnError) {

                  try {
                     runSample();
                  } catch (Exception ex) {
                     WriteError(ex);
                     continue;
                  }

               } else {
                  runSample();
               }
            }

            if (returnValue != null) {

               Console.WriteLine();

               var sqlbuilder = returnValue as SqlBuilder;

               if (sqlbuilder != null) {

                  Console.WriteLine(returnValue);

                  for (int j = 0; j < sqlbuilder.ParameterValues.Count; j++) {

                     object value = sqlbuilder.ParameterValues[j];
                     Type type = (value != null) ? value.GetType() : null;

                     Console.WriteLine("-- {0}: {1} [{2}]", j, type, value);
                  }

               } else {

                  ConsoleColor color = Console.ForegroundColor;
                  Console.ForegroundColor = ConsoleColor.DarkGray;

                  ObjectDumper.Write(returnValue, 1, Console.Out);

                  Console.ForegroundColor = color;
               }
            }
         }
      }

      int GetArrayOption<T>(T[] options, string title, int defaultOption = 0) {

         bool firstTry = true;
         int index = -1;
         int left = Console.CursorLeft;

         while (index < 0 || index >= options.Length) {

            if (!firstTry)
               Console.WriteLine();

            firstTry = false;

            Console.WriteLine();
            Console.WriteLine(title);

            for (int i = 0; i < options.Length; i++) {

               if (i > 0)
                  Console.Write(", ");

               Console.Write("[{0}] {1}", i + 1, options[i]);
            }

            Console.Write(": ");

            left = Console.CursorLeft;
            var key = Console.ReadKey();

            if (key.Key == ConsoleKey.Enter) {

               index = defaultOption;

            } else {

               try {
                  index = Int32.Parse(key.KeyChar.ToString()) - 1;
               } catch (Exception) { }
            }
         }

         var prevColor = Console.ForegroundColor;

         Console.ForegroundColor = ConsoleColor.Green;

         Console.CursorLeft = left;
         Console.Write(options[index]);
         Console.WriteLine();

         Console.ForegroundColor = prevColor;

         return index;
      }

      void WriteError(Exception ex, bool fatal = false) {

         ConsoleColor prevColor = Console.ForegroundColor;
         Console.ForegroundColor = ConsoleColor.Red;
         Console.WriteLine(ex.Message);
         Console.ForegroundColor = prevColor;

         Console.WriteLine();
         Console.WriteLine((fatal) ? "Press key to exit..." : "Press key to continue...");
         Console.ReadKey();
      }
   }
}<|MERGE_RESOLUTION|>--- conflicted
+++ resolved
@@ -51,11 +51,8 @@
             return;
          }
 
-<<<<<<< HEAD
-         string[] samplesLangs = { "C#", "VB", "F#" };
-=======
          string[] samplesLangs = GetSamplesLanguages();
->>>>>>> dd973598
+
          int samplesLangIndex = GetArrayOption(samplesLangs, "Select the samples language (or Enter):");
          string samplesLanguage = samplesLangs[samplesLangIndex];
 
@@ -123,44 +120,7 @@
 
          MetaModel mapping;
 
-<<<<<<< HEAD
-         switch (language) {
-            case "C#":
-               mapping = (mappingSource is AttributeMappingSource) ?
-                  mappingSource.GetModel(typeof(Samples.CSharp.Northwind.NorthwindDatabase))
-                  : mappingSource.GetModel(typeof(Samples.CSharp.Northwind.ForXmlMappingSourceOnlyDataContext));
-
-               yield return new Samples.CSharp.ExtensionMethodsSamples(connectionString, log);
-               yield return new Samples.CSharp.SqlBuilderSamples();
-               yield return new Samples.CSharp.SqlSetSamples(connectionString, log);
-               yield return new Samples.CSharp.DatabaseSamples(connectionString, mapping, log);
-               break;
-
-            case "VB":
-               mapping = (mappingSource is AttributeMappingSource) ?
-                  mappingSource.GetModel(typeof(Samples.VisualBasic.Northwind.NorthwindDatabase))
-                  : mappingSource.GetModel(typeof(Samples.VisualBasic.Northwind.ForXmlMappingSourceOnlyDataContext));
-
-               yield return new Samples.VisualBasic.ExtensionMethodsSamples(connectionString, log);
-               yield return new Samples.VisualBasic.SqlBuilderSamples();
-               yield return new Samples.VisualBasic.SqlSetSamples(connectionString, log);
-               yield return new Samples.VisualBasic.DatabaseSamples(connectionString, mapping, log);
-               break;
-
-            case "F#":
-               mapping = (mappingSource is AttributeMappingSource) ?
-                  mappingSource.GetModel(typeof(Samples.FSharp.Northwind.NorthwindDatabase))
-                  : mappingSource.GetModel(typeof(Samples.FSharp.Northwind.ForXmlMappingSourceOnlyDataContext));
-
-               yield return new Samples.FSharp.ExtensionMethodsSamples(connectionString, log);
-               yield return new Samples.FSharp.SqlBuilderSamples();
-               yield return new Samples.FSharp.SqlSetSamples(connectionString, log);
-               yield return new Samples.FSharp.DatabaseSamples(connectionString, mapping, log);
-               break;
-
-            default:
-               throw new ArgumentOutOfRangeException("language", "Only C# and VB are accepted.");
-=======
+
          if (mappingSource is AttributeMappingSource) {
             mapping = mappingSource.GetModel(
                samplesAssembly.GetTypes()
@@ -173,7 +133,6 @@
                   .Where(t => typeof(System.Data.Linq.DataContext).IsAssignableFrom(t))
                   .Single()
             );
->>>>>>> dd973598
          }
 
          return 
